--- conflicted
+++ resolved
@@ -326,11 +326,7 @@
 				IPHONEOS_DEPLOYMENT_TARGET = 8.0;
 				LD_RUNPATH_SEARCH_PATHS = "$(inherited) @executable_path/Frameworks @loader_path/Frameworks";
 				PRODUCT_BUNDLE_IDENTIFIER = "com.oncast.$(PRODUCT_NAME:rfc1034identifier)";
-<<<<<<< HEAD
-				PRODUCT_NAME = "$(TARGET_NAME)";
-=======
 				PRODUCT_NAME = SwiftWebSocket;
->>>>>>> 6314b495
 				SKIP_INSTALL = YES;
 			};
 			name = Debug;
@@ -348,9 +344,6 @@
 				IPHONEOS_DEPLOYMENT_TARGET = 8.0;
 				LD_RUNPATH_SEARCH_PATHS = "$(inherited) @executable_path/Frameworks @loader_path/Frameworks";
 				PRODUCT_BUNDLE_IDENTIFIER = "com.oncast.$(PRODUCT_NAME:rfc1034identifier)";
-<<<<<<< HEAD
-				PRODUCT_NAME = "$(TARGET_NAME)";
-=======
 				PRODUCT_NAME = SwiftWebSocket;
 				SKIP_INSTALL = YES;
 			};
@@ -398,7 +391,6 @@
 				MACOSX_DEPLOYMENT_TARGET = 10.9;
 				PRODUCT_NAME = SwiftWebSocket;
 				SDKROOT = macosx;
->>>>>>> 6314b495
 				SKIP_INSTALL = YES;
 				VALID_ARCHS = x86_64;
 			};
