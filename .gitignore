--- conflicted
+++ resolved
@@ -29,11 +29,5 @@
 *.hmap
 *.ipa
 
-<<<<<<< HEAD
-docs/
-.build/
-
-=======
 docsb/
 .build/
->>>>>>> 1dd1201c
